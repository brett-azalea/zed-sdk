--- conflicted
+++ resolved
@@ -7,12 +7,6 @@
 
 This section contains the following code samples:
 
-<<<<<<< HEAD
 - [Recording](./recording/): Shows how to **record** a svo to be played later with the ZED SDK.
 - [Playback](./playback/): Shows how to **read** a recorded '.svo' file and how it can be controlled.
-- [Export](./export/): Contains a list of samples that allow you to **export** ZED SDK data in different common file formats.
-=======
-- [SVO Recording](./recording/): Shows how to **record** a svo to be played later with the ZED SDK.
-- [SVO Playback](./playback/): Shows how to **read** a recorded '.svo' file and how it can be controlled.
-- [SVO Export](./export/): Contains a list of samples that allow you to **export** ZED SDK data in different common file formats.
->>>>>>> 2e0bb8cd
+- [Export](./export/): Contains a list of samples that allow you to **export** ZED SDK data in different common file formats.